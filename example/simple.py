"""!
@file
@date 07 Jun 2015

@license
Copyright 2015 Brett Tully

Licensed under the Apache License, Version 2.0 (the "License");
you may not use this file except in compliance with the License.
You may obtain a copy of the License at

    http://www.apache.org/licenses/LICENSE-2.0

Unless required by applicable law or agreed to in writing, software
distributed under the License is distributed on an "AS IS" BASIS,
WITHOUT WARRANTIES OR CONDITIONS OF ANY KIND, either express or implied.
See the License for the specific language governing permissions and
limitations under the License.
"""
import subprocess
import os
from mpet import FourCompartmentPoro as CPPSolver
from mpet.four_compartment import FourCompartmentMPET as PythonSolver
from mpet import FourCompartmentPoroOptions
from mpet import profiling


def run(run_pure_python=False, run_profiling=False):
    grid_spacing = 251
    secs_in_day = 86400.0
    initial_time = 0.0
<<<<<<< HEAD
    final_time = 1.0 * secs_in_day
    num_steps = 1
    dt = (final_time - initial_time) / num_steps
=======
    num_steps = 864
    dt = secs_in_day / num_steps
>>>>>>> 514b5288
    write_transient = False
    write_wall = True
    base_name = "example"
    if run_pure_python:
        base_name += "_python"
    else:
        base_name += "_cpp"
    debug_print = False

    opts = FourCompartmentPoroOptions()
    # arteriol constants
    opts.alpha_a = 1.0
    opts.beta_a = 0.99
    opts.kappa_a = 1e-10
    opts.mu_a = 8.9e-4 * 3.  # about 3 times that of water

    # capillary constants
    opts.alpha_c = 0.8
    opts.beta_c = 0.99
    opts.kappa_c = 1e-10
    opts.mu_c = 8.9e-4 * 3.  # about 3 times that of water
    opts.k_ce = 6e-4

    # venous constants
    opts.alpha_v = 1.0
    opts.beta_v = 0.99
    opts.kappa_v = 1e-10
    opts.mu_v = 8.9e-4 * 3.  # about 3 times that of water

    # transfer coefficients
    opts.gamma_ac = 1.5e-19
    opts.gamma_ce = 1.0e-22
    opts.gamma_cv = 1.5e-19
    opts.gamma_ev = 1.0e-13

    # aqueduct diameter
    opts.aqueduct_diameter = 4e-3#0.25e-3#  # m (assume a blocked aqueduct 0.25mm)

    prof_prefix = os.path.join(os.getcwd(), base_name)
    if run_profiling:
        profiling.start(prof_prefix,
                        profile_memory=False,
                        cpu_profile_freq=1000)

    if run_pure_python:
        s = PythonSolver(grid_spacing, initial_time, num_steps, dt,
                         write_transient, write_wall, debug_print, base_name, opts)
    else:
        s = CPPSolver(grid_spacing, initial_time, num_steps, dt,
                      write_transient, write_wall, debug_print, base_name, opts)
    s.solve()

    if run_profiling:
        mem_profiling_on = profiling.profiling_memory_on()
        profiling.stop()
        prof_file = prof_prefix + ".prof"
        prof_pdf_file = os.path.join(prof_file + ".pdf")
        with open(prof_pdf_file, "w") as f:
            try:
                text = subprocess.check_output(["google-pprof",
                                                "--pdf",
                                                "/usr/bin/python",
                                                prof_file],
                                               stderr=subprocess.PIPE)
                f.write(text)
            except subprocess.CalledProcessError as err:
                print err
        if mem_profiling_on:
            heap_file = prof_prefix + ".0001.heap"
            heap_pdf_file = os.path.join(heap_file + ".pdf")
            with open(heap_pdf_file, "w") as f:
                try:
                    text = subprocess.check_output(["google-pprof",
                                                    "--pdf",
                                                    "--focus=hytrac",
                                                    "/usr/bin/python",
                                                    heap_file],
                                                   stderr=subprocess.PIPE)
                    f.write(text)
                except subprocess.CalledProcessError as err:
                    print err


if __name__ == "__main__":
    # import timeit
    # print "Pure Python:"
    # print timeit.timeit("from simple import run; run(run_pure_python=True)", number=10)
    # print "C++:"
    # print timeit.timeit("from simple import run; run(run_pure_python=False)", number=10)

<<<<<<< HEAD
=======
    # run(run_pure_python=True, run_profiling=True)

>>>>>>> 514b5288
    import matplotlib.pyplot as plt
    import numpy as np
    if True:
        import multiprocessing as mp
        pool = mp.Pool(processes=mp.cpu_count())
        pool.map(run, [True, False])
    else:
        run(run_pure_python=True)
        run(run_pure_python=False)

    p = np.genfromtxt("example_python_wall.dat", skiprows=1, delimiter=", ")
    c = np.genfromtxt("example_cpp_wall.dat", skiprows=1, delimiter=", ")
    plots = list()
    plots.append("Displacement")
    plots.append("Pressure: Art")
    plots.append("Pressure: Cap")
    plots.append("Pressure: CSF")
    plots.append("Pressure: Ven")
    num_plots = len(plots)
    for plt_idx, title in enumerate(plots):
        plt.subplot(2, num_plots, plt_idx + 1)
        plt.title(title)
        plt.plot(p[:, 0], p[:, plt_idx + 1], 'bx', label="Python")
        plt.plot(c[:, 0], c[:, plt_idx + 1], 'r-', label="C++")
        if plt_idx == 0:
            plt.legend()
        plt.subplot(2, num_plots, plt_idx + 1 + num_plots)
        plt.plot(p[:, 0], p[:, plt_idx + 6], 'bo')
        plt.plot(c[:, 0], c[:, plt_idx + 6], 'ro')
    plt.show()<|MERGE_RESOLUTION|>--- conflicted
+++ resolved
@@ -29,14 +29,8 @@
     grid_spacing = 251
     secs_in_day = 86400.0
     initial_time = 0.0
-<<<<<<< HEAD
-    final_time = 1.0 * secs_in_day
-    num_steps = 1
-    dt = (final_time - initial_time) / num_steps
-=======
     num_steps = 864
     dt = secs_in_day / num_steps
->>>>>>> 514b5288
     write_transient = False
     write_wall = True
     base_name = "example"
@@ -127,11 +121,8 @@
     # print "C++:"
     # print timeit.timeit("from simple import run; run(run_pure_python=False)", number=10)
 
-<<<<<<< HEAD
-=======
     # run(run_pure_python=True, run_profiling=True)
 
->>>>>>> 514b5288
     import matplotlib.pyplot as plt
     import numpy as np
     if True:
@@ -154,7 +145,7 @@
     for plt_idx, title in enumerate(plots):
         plt.subplot(2, num_plots, plt_idx + 1)
         plt.title(title)
-        plt.plot(p[:, 0], p[:, plt_idx + 1], 'bx', label="Python")
+        plt.plot(p[:, 0], p[:, plt_idx + 1], 'b-', label="Python")
         plt.plot(c[:, 0], c[:, plt_idx + 1], 'r-', label="C++")
         if plt_idx == 0:
             plt.legend()
