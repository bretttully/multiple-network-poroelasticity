--- conflicted
+++ resolved
@@ -287,52 +287,6 @@
 
         for i in range(self.N):
             self.t = self.t0 + i * self.dt
-<<<<<<< HEAD
-            self._update_time_dependent_system()
-
-            solver_type = 0
-
-            if solver_type == 0:
-                self.x = np.linalg.solve(self.A, self.b)
-
-            elif solver_type == 1:
-                # Jacobian preconditioner
-                P = np.linalg.inv(np.diag(np.diag(self.A)))
-                y = np.linalg.solve(np.dot(self.A, np.linalg.inv(P)), self.b)
-                self.x = np.linalg.solve(P, y)
-
-            elif solver_type == 2:
-                U, s, V = np.linalg.svd(self.A, full_matrices=True)
-                s = np.diag(s)
-                # solving with preconditioning by U from svd
-                self.x = np.linalg.solve(np.dot(s, V), np.dot(np.transpose(U), self.b))
-
-            elif solver_type == 3:
-                import scipy.sparse.linalg as spsl
-                self.x = spsl.spsolve(self.A, self.b)
-
-            elif solver_type == 4:
-                import scipy.sparse.linalg as spsl
-                self.x = spsl.lsqr(self.A, self.b)[0]
-
-            elif solver_type == 5:
-                import scipy.sparse.linalg as spsl
-                # __all__ = ['bicg','bicgstab','cg','cgs','gmres','qmr']
-                M = np.linalg.inv(np.diag(np.diag(self.A)))
-                # M = np.linalg.inv(self.A)
-                # self.x, info = spsl.bicg(self.A, self.b, M=M)
-                self.x, info = spsl.bicgstab(self.A, self.b, M=M)
-                print info
-
-            elif solver_type == 6:
-                r0 = self.b - np.dot(self.A, self.x)
-                dx = np.linalg.solve(self.A, r0)
-                self.x += dx
-
-            else:
-                raise RuntimeError("Invalid solver type")
-=======
->>>>>>> 514b5288
 
             self._build_system()
             self.x = spsl.spsolve(sps.csc_matrix(self.A), self.b)
