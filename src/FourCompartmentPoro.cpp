/**
 * @file
 * @date 07 Jun 2015
 *
 * @license
 * Copyright 2015 Brett Tully
 *
 * Licensed under the Apache License, Version 2.0 (the "License");
 * you may not use this file except in compliance with the License.
 * You may obtain a copy of the License at
 *
 *     http://www.apache.org/licenses/LICENSE-2.0
 *
 * Unless required by applicable law or agreed to in writing, software
 * distributed under the License is distributed on an "AS IS" BASIS,
 * WITHOUT WARRANTIES OR CONDITIONS OF ANY KIND, either express or implied.
 * See the License for the specific language governing permissions and
 * limitations under the License.
 */
// bring in things like M_PI with this define
#define _USE_MATH_DEFINES
#include <cmath>
#include "FourCompartmentPoro.h"
#include <eigen3/Eigen/Sparse>

namespace mpet
{
FourCompartmentPoro::
FourCompartmentPoro(
    int grid_size,
    double initial_time,
    int num_steps,
    double dtSecs,
    bool saveTransientToFile,
    bool saveWallToFile,
    bool debugPrint,
    std::string bName,
    const FourCompartmentPoroOptions& opts
    )
{
    // geometry constants
    rV      = 30.0e-3;    // m
    rS      = 100.0e-3;   // m
    L       = rS - rV;    // m
    d       = opts.aqueductDiameter;

    // poroelastic constants
    E       = 584.0;      // N/m^2
    nu      = 0.35;
    G       = E / (2. * (1. + nu)); // N/m^2
    K       = E / (3. * (1. - 2. * nu)); // N/m^2

    // arteriol constants
    A_a     = opts.Aa;
    B_a     = opts.Ba;
    M_a     = B_a * K / A_a / (1 - B_a * A_a);
    k_a     = opts.kA;
    mu_a    = opts.muA;
    kappa_a = k_a / mu_a;

    // capillary constants
    A_c     = opts.Ac;
    B_c     = opts.Bc;
    M_c     = B_c * K / A_c / (1 - B_c * A_c);
    k_c     = opts.kC;
    mu_c    = opts.muC;
    kappa_c = k_c / mu_c;
    k_ce    = opts.kCE;

    // extracellular/CSF constants
    A_e     = 1.0;
    B_e     = 0.99;
    M_e     = B_e * K / A_e / (1 - B_e * A_e); // N/m^2
    k_e     = 1.4e-14;    // m^2
    mu_e    = 8.9e-4;     // Ns/m^2
    kappa_e = k_e / mu_e;   // m^4/Ns

    // venous constants
    A_v     = opts.Av;
    B_v     = opts.Bv;
    M_v     = B_v * K / A_v / (1 - B_v * A_v);
    k_v     = opts.kV;
    mu_v    = opts.muV;
    kappa_v = k_v / mu_v;

    // compartment transfer constants
    gamma_ac = opts.gammaAC;
    gamma_ce = opts.gammaCE;
    gamma_cv = opts.gammaCV;
    gamma_ev = opts.gammaEV;

    // flow constants
    Q_p     = 5.8e-9;     // m^3/s
    Q_o     = Q_p * 1.;   // m^3/s
    R       = 8.5e13;     // m^-3
    p_bp    = 650.0;      // N/m^2
    p_bpA   = 13.3e3;     // N/m^2 arterial blood pressure (100mmHg)

    // grid properties
    J       = grid_size;          // number of grid points
    dr      = L / (J - 1);        // grid spacing
    r       = Eigen::VectorXd(J); // radius vector
    for (int i = 0; i < J; ++i) {
        r[i] = rV + i * dr;
    }
    x = Eigen::VectorXd(numElements * J); // LHS (solution) vector
    x.setZero();

    // simulation properties
    dt      = dtSecs;        // time step size
    t0      = initial_time;  // initial time
    t       = t0;            // current time
    N       = num_steps;     // number of time steps

    // output file constants
    mSaveTransientToFile = saveTransientToFile;
    mSaveWallToFile = saveWallToFile;
    baseName = bName;
    mDebugPrint = debugPrint;
    // remove trailing spaces from the base name
    size_t endpos = baseName.find_last_not_of(" ");
    if ( std::string::npos != endpos ) {
        baseName = baseName.substr(0, endpos + 1);
    }
    transientFileName = baseName + "_transient.dat";
    wallFileName = baseName + "_wall.dat";
}

void
FourCompartmentPoro::
buildSystem()
{
    b = Eigen::VectorXd(numElements * J);                 // RHS vector
    A = Eigen::MatrixXd(numElements * J,numElements * J); // Derivative matrix
    residual = Eigen::VectorXd(numElements * J);          // r = A*x - b
    b.setZero();
    A.setZero();
    residual.setZero();

    // == build the A matrix ==== //
    double oneOverDrSquared = 1.0 / (dr * dr);
    double strainMultiplier = (1.0 - 2.0 * nu) / (4.0 * G * (1.0 - nu) * dr);
    for (int i = 1; i < J - 1; ++i) {
        double displacementMultiplierMinus = oneOverDrSquared - 1. / (r[i] * dr);
        double displacementMultiplierCenter = -2. * oneOverDrSquared;
        double displacementMultiplierPlus = oneOverDrSquared + 1. / (r[i] * dr);
        // n = 0: Displacement equation
        // n = 1: arteriol pressure equation
        // n = 2: capillary pressure equation
        // n = 3: CSF pressure equation
        // n = 4: venous pressure equation
        for (int n = 0; n < 5; ++n) {
            A(n * J + i, n * J + i - 1) = displacementMultiplierMinus;
            A(n * J + i, n * J + i) = displacementMultiplierCenter;
            A(n * J + i, n * J + i + 1) = displacementMultiplierPlus;
        }

        // ---
        // update displacement equation
        A(i, i) -= 2.0 / std::pow(r[i], 2);
        // section 2
        A(i, 1 * J + i - 1) = strainMultiplier * A_a;
        A(i, 1 * J + i + 1) = -strainMultiplier * A_a;
        // section 3
        A(i, 2 * J + i - 1) = strainMultiplier * A_c;
        A(i, 2 * J + i + 1) = -strainMultiplier * A_c;
        // section 4
        A(i, 3 * J + i - 1) = strainMultiplier * A_e;
        A(i, 3 * J + i + 1) = -strainMultiplier * A_e;
        // section 5
        A(i, 4 * J + i - 1) = strainMultiplier * A_v;
        A(i, 4 * J + i + 1) = -strainMultiplier * A_v;

        // ---
        // set transfer fluxes
        double sDot_ac = gamma_ac * std::fabs(x[i + 1 * J] - x[i + 2 * J]);
        double sDot_ce = gamma_ce * std::fabs(x[i + 2 * J] - x[i + 3 * J]);
        double sDot_cv = gamma_cv * std::fabs(x[i + 2 * J] - x[i + 4 * J]);
        double sDot_ev = gamma_ev * std::fabs(x[i + 3 * J] - x[i + 4 * J]);
        // arteriol pressure equation
        b[J + i] = (sDot_ac) / kappa_a;
        // capillary pressure equation
        b[2 * J + i] = (-sDot_ac + sDot_ce + sDot_cv) / kappa_c;
        // CSF pressure equation
        b[3 * J + i] = (-sDot_ce + sDot_ev) / kappa_e;
        // venous pressure equation
        b[4 * J + i] = (-sDot_cv - sDot_ev) / kappa_v;
    }

    // ---
    // Boundary Conditions

    // no displacement at skull
    A(J - 1, J - 1) = 1.0;
    b[J - 1] = 0.0;

    // constant arterial blood pressure at the skull
    A(2 * J - 1, 2 * J - 1) = 1.0;
    b[2 * J - 1] = p_bpA;

    // no capillary flow at the skull
    A(3 * J - 1, 3 * J - 2) = -1.0;
    A(3 * J - 1, 3 * J - 1) = 1.0;
    b[3 * J - 1] = 0.0;

    // CSF pressure at skull
    A(4 * J - 1, 4 * J - 1) = 1.0;
    b[4 * J - 1] = 1.0 * (p_bp + mu_e * R * Q_o);

    // constant venous blood pressure at the skull
    A(5 * J - 1, 5 * J - 1) = 1.0;
    b[5 * J - 1] = p_bp;

    // stress equilibrium in the ventricle wall
    A(0, 0) = (2.0 * nu / r[0] - (1.0 - nu) / dr);
    A(0, 1) = (1.0 - nu) / dr;
    double stressMultiplier = (1.0 + nu) * (1.0 - 2.0 * nu) / E;
    A(0, 1 * J) = (1. - A_a) * stressMultiplier;
    A(0, 2 * J) = (1. - A_c) * stressMultiplier;
    A(0, 3 * J) = (1. - A_e) * stressMultiplier;
    A(0, 4 * J) = (1. - A_v) * stressMultiplier;
    b[0] = 0.0;

    // no arteriol blood flow into ventricles
    A(J, J) = -1.0;
    A(J, J + 1) = 1.0;
    b[J] = 0.0;

    // capillary blood flow into ventricles
    A(2 * J, 2 * J) = -1.0;
    A(2 * J, 2 * J + 1) = 1.0;
    b[2 * J] = mu_a * dr * Q_p / k_ce;

    // venous blood flow into ventricles
    A(4 * J, 4 * J) = -1.0;
    A(4 * J, 4 * J + 1) = 1.0;
    b[4 * J] = 0.0;

    // ---
    // Transient Boundary Conditions
    double d2 = d * d;
    double d4 = d2 * d2;
    double const_1 = M_PI * d4 / (128. * mu_e * L);
    double const_2 = 4.0 * M_PI * (r[0] + x[0]) * (r[0] + x[0]);
    // conservation of mass in ventricle
    A(3 * J, 0) = const_2 / dt;
    A(3 * J, 3 *J) = const_1 + const_2 * kappa_e / dr;
    A(3 * J, 3 * J + 1) = -const_2 * kappa_e / dr;
    A(3 * J, 4 * J - 1) = -const_1;
    b[3 * J] = Q_p + const_2 * x[0] / dt;

    // ---
    // Scale to better condition the problem
    for (int i = 0; i < numElements * J; ++i) {
        double aMax = A.row(i).maxCoeff();
        double aMin = A.row(i).minCoeff();
        double scale = 1.0 / (aMax - aMin);
        A.row(i) *= scale;
        b[i] *= scale;
    }
}

void
FourCompartmentPoro::
saveWallData() const
{
    std::ofstream fs(wallFileName.c_str());
    fs.precision(6);
    fs.setf(std::ios::scientific, std::ios::floatfield);
    fs << "r, u, p_a, p_c, p_e, p_v"
       << "u_res, p_a_res, p_c_res, p_e_res, p_v_res"
       << std::endl;
    int i;
    for ( i = 0; i < J; i++ ) {
        fs << r[i];
        fs << ", " << x[i + 0 * J];
        fs << ", " << x[i + 1 * J];
        fs << ", " << x[i + 2 * J];
        fs << ", " << x[i + 3 * J];
        fs << ", " << x[i + 4 * J];
        fs << ", " << residual[i + 0 * J];
        fs << ", " << residual[i + 1 * J];
        fs << ", " << residual[i + 2 * J];
        fs << ", " << residual[i + 3 * J];
        fs << ", " << residual[i + 4 * J];
        fs << std::endl;
    }
    fs.close();
}

void
FourCompartmentPoro::
createTransientDataFile() const
{
    std::ofstream fs;
    fs.open(transientFileName.c_str(), std::fstream::out );
    fs << "T, U, Pa, Pc, Pe, Pv, "
       << "U_res, Pa_res, Pc_res, Pe_res, Pv_res"
       << std::endl;
    fs.close();
}

void
FourCompartmentPoro::
saveTransientData() const
{
    std::ofstream fs;
    fs.open( transientFileName.c_str(), std::fstream::app );
    fs.precision(10);
    fs << t / 24. / 60. / 60.;
    fs.precision(6);
    fs << ", " << x[0 * J];
    fs << ", " << x[1 * J];
    fs << ", " << x[2 * J];
    fs << ", " << x[3 * J];
    fs << ", " << x[4 * J];
    fs << ", " << residual[0 * J];
    fs << ", " << residual[1 * J];
    fs << ", " << residual[2 * J];
    fs << ", " << residual[3 * J];
    fs << ", " << residual[4 * J];
    fs << std::endl;
    fs.close();
}

void
FourCompartmentPoro::
solve()
{
    if (mSaveTransientToFile) {
        createTransientDataFile();
    }

    using SparseMatrixD = Eigen::SparseMatrix<double>;
    for (int i = 0; i < N; ++i) {
        t = t0 + i * dt;
        buildSystem();

<<<<<<< HEAD
//        auto r0 = b - A * x;
//        auto dx = A.lu().solve(r0);
//        x += dx;

        x = A.lu().solve(b);
//        x = A.householderQr().solve(b);
=======
        SparseMatrixD sparseA = A.sparseView();
        sparseA.makeCompressed();
        Eigen::SparseLU<SparseMatrixD> solver(sparseA);
        x = solver.solve(b);
>>>>>>> 514b5288
        residual = A * x - b;

        if (mDebugPrint) {
            double relative_error = residual.norm() / b.norm(); // norm() is L2 norm
            std::cout << baseName << " - Current time: " << t << " sec. The relative error is: " << relative_error << std::endl;
        }

        if (mSaveTransientToFile) {
            saveTransientData();
        }

        if (x[0] > 1e5) { // simulation is getting too big... cancel solution
            break;
        }
    }
    if (mSaveWallToFile) {
        saveWallData();
    }
}
}<|MERGE_RESOLUTION|>--- conflicted
+++ resolved
@@ -336,19 +336,10 @@
         t = t0 + i * dt;
         buildSystem();
 
-<<<<<<< HEAD
-//        auto r0 = b - A * x;
-//        auto dx = A.lu().solve(r0);
-//        x += dx;
-
-        x = A.lu().solve(b);
-//        x = A.householderQr().solve(b);
-=======
         SparseMatrixD sparseA = A.sparseView();
         sparseA.makeCompressed();
         Eigen::SparseLU<SparseMatrixD> solver(sparseA);
         x = solver.solve(b);
->>>>>>> 514b5288
         residual = A * x - b;
 
         if (mDebugPrint) {
